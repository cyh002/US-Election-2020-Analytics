--- conflicted
+++ resolved
@@ -3,10 +3,8 @@
 
 #Ignore all the data inside the data file
 data/*
-<<<<<<< HEAD
 src/__pycache__/*
 test.ipynb
-=======
 
 #Ignore virtual environment file
 project6242/
@@ -16,5 +14,4 @@
 
 test.ipynb
 src/print_unique_values.py
-tests/__pycache__/*
->>>>>>> d0111e44
+tests/__pycache__/*